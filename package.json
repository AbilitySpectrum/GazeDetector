{
  "name": "wedjat",
  "main": "./src/main.js",
  "license": "MIT",
  "repository": {
    "type": "git",
    "url": "git+https://github.com/dwadden/wedjat.git"
  },
  "homepage": "https://github.com/dwadden/wedjat#readme",
  "dependencies": {
    "bootstrap": "^3.3.6",
    "electron-prebuilt": "^1.4.x",
    "jquery": "^2.2.4",
    "jquery-ui": "1.10.5",
    "nodemailer": "^2.3.0",
<<<<<<< HEAD
    "number-format.js": "^1.1.11",
    "underscore": "^1.8.3"
=======
    "underscore": "^1.8.3",
	"fs": "^0.1.29"
>>>>>>> eed2637e
  },
  "scripts": {
    "lint": "jshint src/*.js",
    "prebuild": "npm run lint",
    "build": "electron-zip-packager . wedjat --platform=darwin,linux,win32 --arch=all --out=dist",
    "build-win32": "electron-zip-packager . wedjat --platform=win32 --arch=all --out=dist",
    "clean": "rm -r dist"
  }
}<|MERGE_RESOLUTION|>--- conflicted
+++ resolved
@@ -13,13 +13,9 @@
     "jquery": "^2.2.4",
     "jquery-ui": "1.10.5",
     "nodemailer": "^2.3.0",
-<<<<<<< HEAD
+    "underscore": "^1.8.3",
     "number-format.js": "^1.1.11",
-    "underscore": "^1.8.3"
-=======
-    "underscore": "^1.8.3",
 	"fs": "^0.1.29"
->>>>>>> eed2637e
   },
   "scripts": {
     "lint": "jshint src/*.js",
